"""
This file include the main interface of CannonDB.
"""
<<<<<<< HEAD
import threading
import time
=======
import asyncio
>>>>>>> ad4edc68
from abc import ABCMeta

from cannondb.constants import DEFAULT_CHECKPOINT_SECONDS
from cannondb.storages import FileStorage, MemoryStorage
from cannondb.utils import with_metaclass, LRUCache


class CannonDB(with_metaclass(ABCMeta)):
    """main interface of database"""
    DEFAULT_STORAGE = FileStorage

    def __init__(self, file_name: str = 'database', cache_size: int = 256, *, order=100, page_size=8192, key_size=16,
                 value_size=64, file_cache=1024, **kwargs):
        """
        :param file_name: database file name (only used by file storage)
        :param cache_size: cache
        :param order: order setting of underlying B tree (only used by file storage)
        :param page_size: maximum page size in each file, file is split into pages. (only used by file storage)
        :param key_size: maximum _key size limitation (only used by file storage)
        :param value_size: maximum _value size limitation (only used by file storage)
        :param file_cache: LRU cache size (only used by file storage)
        :param kwargs: specify storage type: 'storage'='file' or 'storage'='memory'
                       multi-process lock open: 'm_process'=True (only used by memory storage)
                       log mode: 'log'='local' (log in local file (log.log))
                                 'log'='tcp' or 'udp': log to concrete host & port
        """
        super().__init__()
        storage = kwargs.pop('storage', None)
        if storage and storage == 'memory':
            self._storage = MemoryStorage(m_process=kwargs.pop('m_process', False))
        else:
            self._storage = FileStorage(file_name, order, page_size, key_size, value_size, file_cache)
        self._cache = LRUCache(capacity=cache_size)
        self._loop = asyncio.get_event_loop()
        self._closed = False
        self._checkpoint_th = threading.Thread(target=self._timing_checkpoint,args=(DEFAULT_CHECKPOINT_SECONDS,)).start()

    def insert(self, key, value, override=False):
        self._cache[key] = value
        self._storage.insert(key, value, override)

    def remove(self, key):
        if key in self._cache:
            del self._cache[key]
        self._storage.remove(key)

    def keys(self):
        return self._storage.keys()

    def values(self):
        return self._storage.values()

    def items(self):
        return self._storage.items()

    def get(self, key, default=None):
        if key in self._cache:
            return self._cache[key]
        return self._storage.get(key, default)

    def _timing_checkpoint(self, secs: int):
        while not self._closed:
            time.sleep(secs)
            self.checkpoint()

    def checkpoint(self):
        """manually perform checkpoint"""
        self._storage.checkpoint()

    def commit(self):
        self._storage.commit()

    def set_auto_commit(self, auto: bool):
        self._storage.set_auto_commit(auto)

    def close(self):
        if hasattr(self, '_logger'):
            self._logger.close()
        if self._loop.is_running():
            self._loop.close()
        self._storage.close()
        self._closed = True
        self._checkpoint_th.join()

    @property
    def is_open(self):
        return not self._closed

    @property
    def size(self):
        return len(self._storage)

    def __contains__(self, item):
        return self._storage.__contains__(item)

    def __len__(self):
        return self.size

    def __iter__(self):
        return self._storage.__iter__()

    def __enter__(self):
        return self._storage.__enter__()

    def __exit__(self, exc_type, exc_val, exc_tb):
        return self.close()

    def __setitem__(self, key, value):
        self.insert(key, value, override=True)

    __getitem__ = get
    __delitem__ = remove<|MERGE_RESOLUTION|>--- conflicted
+++ resolved
@@ -1,12 +1,9 @@
 """
 This file include the main interface of CannonDB.
 """
-<<<<<<< HEAD
 import threading
 import time
-=======
 import asyncio
->>>>>>> ad4edc68
 from abc import ABCMeta
 
 from cannondb.constants import DEFAULT_CHECKPOINT_SECONDS
